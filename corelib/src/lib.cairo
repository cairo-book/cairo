//! Main entrypoint for the Cairo core library.

pub mod traits;
use serde::Serde;
#[feature("deprecated-index-traits")]
#[feature("deprecated-op-assign-traits")]
#[allow(unused_imports)]
use traits::{
    Add, AddEq, BitAnd, BitNot, BitOr, BitXor, Copy, Default, Destruct, Div, DivEq, DivRem, Drop,
    Felt252DictValue, Index, IndexView, Into, Mul, MulEq, Neg, Not, PanicDestruct, PartialEq,
    PartialOrd, Rem, RemEq, Sub, SubEq, TryInto, TupleSize0Copy, TupleSize0Drop,
};

/// `usize` is an alias for `u32` type.
pub type usize = u32;

/// `bool` enum representing either `false` or `true`.
#[derive(Copy, Drop, Default)]
pub enum bool {
    #[default]
    False,
    True,
}

impl BoolSerde of Serde<bool> {
    fn serialize(self: @bool, ref output: Array<felt252>) {
        if *self {
            1_felt252
        } else {
            0_felt252
        }.serialize(ref output);
    }

    fn deserialize(ref serialized: Span<felt252>) -> Option<bool> {
        Option::Some(*serialized.pop_front()? != 0)
    }
}

extern fn bool_and_impl(lhs: bool, rhs: bool) -> (bool,) implicits() nopanic;
impl BoolBitAnd of BitAnd<bool> {
    #[inline]
    fn bitand(lhs: bool, rhs: bool) -> bool {
        let (r,) = bool_and_impl(lhs, rhs);
        r
    }
}

extern fn bool_or_impl(lhs: bool, rhs: bool) -> (bool,) implicits() nopanic;
impl BoolBitOr of BitOr<bool> {
    #[inline]
    fn bitor(lhs: bool, rhs: bool) -> bool {
        let (r,) = bool_or_impl(lhs, rhs);
        r
    }
}

extern fn bool_not_impl(a: bool) -> (bool,) implicits() nopanic;
#[inline]
impl BoolNot of Not<bool> {
    #[inline]
    fn not(a: bool) -> bool implicits() nopanic {
        let (r,) = bool_not_impl(a);
        r
    }
}

extern fn bool_xor_impl(lhs: bool, rhs: bool) -> (bool,) implicits() nopanic;
impl BoolBitXor of BitXor<bool> {
    #[inline]
    fn bitxor(lhs: bool, rhs: bool) -> bool {
        let (r,) = bool_xor_impl(lhs, rhs);
        r
    }
}

impl BoolPartialEq of PartialEq<bool> {
    #[inline]
    fn eq(lhs: @bool, rhs: @bool) -> bool {
        match lhs {
            false => !*rhs,
            true => *rhs,
        }
    }

    #[inline]
    fn ne(lhs: @bool, rhs: @bool) -> bool {
        match lhs {
            false => *rhs,
            true => !*rhs,
        }
    }
}

impl BoolFelt252DictValue of Felt252DictValue<bool> {
    #[inline]
    fn zero_default() -> bool nopanic {
        false
    }
}

extern fn bool_to_felt252(a: bool) -> felt252 implicits() nopanic;
impl BoolIntoFelt252 of Into<bool, felt252> {
    #[inline]
    fn into(self: bool) -> felt252 implicits() nopanic {
        bool_to_felt252(self)
    }
}

pub mod boolean;

pub mod circuit;

/// General purpose implicits.
pub extern type RangeCheck;
pub extern type SegmentArena;

mod felt_252;
#[allow(unused_imports)]
use felt_252::{Felt252One, Felt252Zero};

/// `felt252` is the basic field element used in Cairo.
#[derive(Copy, Drop)]
pub extern type felt252;

extern fn felt252_const<const value: felt252>() -> felt252 nopanic;

impl Felt252Serde of Serde<felt252> {
    fn serialize(self: @felt252, ref output: Array<felt252>) {
        output.append(*self);
    }

    fn deserialize(ref serialized: Span<felt252>) -> Option<felt252> {
        let mut snapshot = serialized.snapshot;
        match crate::array::array_snapshot_pop_front(ref snapshot) {
            Option::Some(x) => {
                serialized = Span { snapshot };
                Option::Some(*x.unbox())
            },
            Option::None => {
                serialized = Span { snapshot };
                Option::None
            },
        }
    }
}

extern fn felt252_add(lhs: felt252, rhs: felt252) -> felt252 nopanic;
impl Felt252Add of Add<felt252> {
    #[inline]
    fn add(lhs: felt252, rhs: felt252) -> felt252 {
        felt252_add(lhs, rhs)
    }
}
impl Felt252AddEq of AddEq<felt252> {
    #[inline]
    fn add_eq(ref self: felt252, other: felt252) {
        self = Add::add(self, other);
    }
}

extern fn felt252_sub(lhs: felt252, rhs: felt252) -> felt252 nopanic;
impl Felt252Sub of Sub<felt252> {
    #[inline]
    fn sub(lhs: felt252, rhs: felt252) -> felt252 {
        felt252_sub(lhs, rhs)
    }
}
impl Felt252SubEq of SubEq<felt252> {
    #[inline]
    fn sub_eq(ref self: felt252, other: felt252) {
        self = Sub::sub(self, other);
    }
}

extern fn felt252_mul(lhs: felt252, rhs: felt252) -> felt252 nopanic;
impl Felt252Mul of Mul<felt252> {
    #[inline]
    fn mul(lhs: felt252, rhs: felt252) -> felt252 {
        felt252_mul(lhs, rhs)
    }
}
impl Felt252MulEq of MulEq<felt252> {
    #[inline]
    fn mul_eq(ref self: felt252, other: felt252) {
        self = Mul::mul(self, other);
    }
}

impl Felt252Neg of Neg<felt252> {
    #[inline]
    fn neg(a: felt252) -> felt252 {
        a * -1
    }
}

/// Performs a division on `felt252` values.
///
/// # Examples
///
/// ```
/// use core::felt252_div;
///
/// assert!(felt252_div(4, 2) == 2);
/// ```
///
pub extern fn felt252_div(lhs: felt252, rhs: NonZero<felt252>) -> felt252 nopanic;

impl Felt252PartialEq of PartialEq<felt252> {
    #[inline]
    fn eq(lhs: @felt252, rhs: @felt252) -> bool {
        match *lhs - *rhs {
            0 => true,
            _ => false,
        }
    }
}

extern fn felt252_is_zero(lhs: felt252) -> zeroable::IsZeroResult<felt252> nopanic;

impl Felt252TryIntoNonZero of TryInto<felt252, NonZero<felt252>> {
    fn try_into(self: felt252) -> Option<NonZero<felt252>> {
        match felt252_is_zero(self) {
            zeroable::IsZeroResult::Zero => Option::None,
            zeroable::IsZeroResult::NonZero(x) => Option::Some(x),
        }
    }
}

impl Felt252Default of Default<felt252> {
    #[inline]
    fn default() -> felt252 nopanic {
        0
    }
}

impl Felt252Felt252DictValue of Felt252DictValue<felt252> {
    #[inline]
    fn zero_default() -> felt252 nopanic {
        0
    }
}

// TODO(spapini): Constraint using Copy and Drop traits.
extern fn dup<T>(obj: T) -> (T, T) nopanic;
extern fn drop<T>(obj: T) nopanic;

pub mod box;
#[allow(unused_imports)]
use box::{Box, BoxTrait};

pub mod nullable;
#[allow(unused_imports)]
use nullable::{Nullable, NullableTrait, match_nullable, null, nullable_from_box};

pub mod array;
#[allow(unused_imports)]
use array::{Array, ArrayTrait};

#[allow(unused_imports)]
use array::{Span, SpanTrait};

pub mod dict;
#[allow(unused_imports)]
use dict::{
    Felt252Dict, Felt252DictTrait, SquashedFelt252Dict, felt252_dict_new, felt252_dict_squash,
};

pub mod result;
#[allow(unused_imports)]
use result::{Result, ResultTrait};

pub mod option;
#[allow(unused_imports)]
use option::{Option, OptionTrait};

pub mod clone;
#[allow(unused_imports)]
use clone::Clone;

pub mod ec;
#[allow(unused_imports)]
use ec::{EcOp, EcPoint, EcState};

pub mod ecdsa;

#[feature("corelib-internal-use")]
pub mod integer;
#[allow(unused_imports)]
use integer::{
    Bitwise, Felt252IntoU256, Felt252TryIntoU128, Felt252TryIntoU16, Felt252TryIntoU32,
    Felt252TryIntoU64, Felt252TryIntoU8, I128IntoFelt252, I16IntoFelt252, I32IntoFelt252,
    I64IntoFelt252, I8IntoFelt252, NumericLiteral, U128IntoFelt252, U16IntoFelt252, U32IntoFelt252,
    U64IntoFelt252, U8IntoFelt252, i128, i16, i32, i64, i8, u128, u128_is_zero, u16, u256, u32, u64,
    u8,
};
#[feature("corelib-internal-use")]
#[deprecated(feature: "corelib-internal-use", note: "Use `core::num::traits::Sqrt` instead")]
#[allow(unused_imports)]
use integer::{u128_sqrt, u256_sqrt};

<<<<<<< HEAD
=======
/// Module for comparison operations.
pub mod cmp;

/// Module for handling gas operations.
pub mod gas;

/// Math.
>>>>>>> 825b42d0
#[feature("corelib-internal-use")]
pub mod math;

pub mod num;

pub mod ops;
<<<<<<< HEAD

pub mod cmp;

pub mod gas;
=======
>>>>>>> 825b42d0
#[allow(unused_imports)]
use gas::{BuiltinCosts, GasBuiltin, get_builtin_costs};

pub mod panics;
#[allow(unused_imports)]
use panics::{Panic, PanicResult, panic};

pub enum never {}

/// Panics with the given `felt252` as error message.
///
/// # Examples
///
/// ```
/// use core::panic_with_felt252;
///
/// panic_with_felt252('error message');
/// ```
#[inline]
pub fn panic_with_felt252(err_code: felt252) -> never {
    panic(array![err_code])
}

/// Panics if `cond` is false with the given `felt252` as error message.
///
/// # Examples
///
/// ```
/// assert(false, 'error message');
/// ```
#[inline]
pub fn assert(cond: bool, err_code: felt252) {
    if !cond {
        panic_with_felt252(err_code)
    }
}

<<<<<<< HEAD
pub mod serde;

=======
/// Hash functions.
>>>>>>> 825b42d0
pub mod hash;

pub mod keccak;

<<<<<<< HEAD
pub mod sha256;

=======
/// Pedersen
>>>>>>> 825b42d0
pub mod pedersen;

/// Serialization and Deserialization.
pub mod serde;

pub mod sha256;
#[allow(unused_imports)]
use pedersen::Pedersen;

pub mod poseidon;
#[allow(unused_imports)]
use poseidon::Poseidon;

pub mod debug;

pub mod fmt;

#[feature("corelib-internal-use")]
pub mod starknet;
#[allow(unused_imports)]
use starknet::System;

pub mod internal;

pub mod zeroable;
#[allow(unused_imports)]
use zeroable::{NonZero, Zeroable};

pub mod bytes_31;
#[allow(unused_imports)]
use bytes_31::{
    Bytes31IndexView, Bytes31IntoFelt252, Bytes31Trait, Felt252TryIntoBytes31, bytes31,
    bytes31_const,
};

pub mod byte_array;
#[allow(unused_imports)]
use byte_array::{ByteArray, ByteArrayIndexView, ByteArrayStringLiteral, ByteArrayTrait};

pub mod string;
#[allow(unused_imports)]
use string::StringLiteral;

<<<<<<< HEAD
pub mod to_byte_array;

#[cfg(test)]
mod test;

pub mod testing;
=======
/// Iterators.
pub mod iter;
>>>>>>> 825b42d0

pub mod metaprogramming;

#[allow(unused_imports)]
mod prelude;

<<<<<<< HEAD
pub mod iter;
=======
#[cfg(test)]
mod test;

/// Module for testing only.
pub mod testing;

/// to_byte_array.
pub mod to_byte_array;
>>>>>>> 825b42d0
<|MERGE_RESOLUTION|>--- conflicted
+++ resolved
@@ -298,29 +298,17 @@
 #[allow(unused_imports)]
 use integer::{u128_sqrt, u256_sqrt};
 
-<<<<<<< HEAD
-=======
-/// Module for comparison operations.
 pub mod cmp;
 
-/// Module for handling gas operations.
 pub mod gas;
 
-/// Math.
->>>>>>> 825b42d0
 #[feature("corelib-internal-use")]
 pub mod math;
 
 pub mod num;
 
 pub mod ops;
-<<<<<<< HEAD
-
-pub mod cmp;
-
-pub mod gas;
-=======
->>>>>>> 825b42d0
+
 #[allow(unused_imports)]
 use gas::{BuiltinCosts, GasBuiltin, get_builtin_costs};
 
@@ -358,25 +346,12 @@
     }
 }
 
-<<<<<<< HEAD
-pub mod serde;
-
-=======
-/// Hash functions.
->>>>>>> 825b42d0
 pub mod hash;
 
 pub mod keccak;
 
-<<<<<<< HEAD
-pub mod sha256;
-
-=======
-/// Pedersen
->>>>>>> 825b42d0
 pub mod pedersen;
 
-/// Serialization and Deserialization.
 pub mod serde;
 
 pub mod sha256;
@@ -417,32 +392,18 @@
 #[allow(unused_imports)]
 use string::StringLiteral;
 
-<<<<<<< HEAD
-pub mod to_byte_array;
+pub mod metaprogramming;
+
+#[allow(unused_imports)]
+mod prelude;
+
+pub mod iter;
 
 #[cfg(test)]
 mod test;
 
-pub mod testing;
-=======
-/// Iterators.
-pub mod iter;
->>>>>>> 825b42d0
-
-pub mod metaprogramming;
-
-#[allow(unused_imports)]
-mod prelude;
-
-<<<<<<< HEAD
-pub mod iter;
-=======
-#[cfg(test)]
-mod test;
-
 /// Module for testing only.
 pub mod testing;
 
 /// to_byte_array.
-pub mod to_byte_array;
->>>>>>> 825b42d0
+pub mod to_byte_array;