//! ASCII representation of numeric types for `ByteArray` manipulation.
//!
//! This module enables conversion of numeric values into their ASCII string representation,
//! with support for different numeric bases and efficient appending to existing `ByteArray`.
//!
//! # Examples
//!
//! Basic decimal formatting:
//!
//! ```
//! use core::to_byte_array::{FormatAsByteArray, AppendFormattedToByteArray};
//!
//! let value: u32 = 42;
//! let base: NonZero<u32> = 10;
//!
//! // Create a new formatted `ByteArray`
//! let formatted = value.format_as_byte_array(base);
//! assert!(formatted == "42");
//!
//! // Append to an existing `ByteArray`
//! let mut buffer = "Value: ";
//! value.append_formatted_to_byte_array(ref buffer, base);
//! assert!(buffer == "Value: 42");
//! ```
//!
//! Custom base formatting:
//!
//! ```
//! use core::to_byte_array::FormatAsByteArray;
//! let value: u32 = 255;
//!
//! // Hexadecimal representation
//! let hex = value.format_as_byte_array(16);
//! assert!(hex == "ff");
//!
//! // Binary representation
//! let bin = value.format_as_byte_array(2);
//! assert!(bin == "11111111");
//! ```

use crate::byte_array::ByteArrayTrait;
use crate::option::OptionTrait;
use crate::traits::{Into, TryInto};
use crate::zeroable::Zeroable;

/// A trait for appending the ASCII representation of a number to an existing `ByteArray`.
pub trait AppendFormattedToByteArray<T> {
    /// Appends the ASCII representation of the value to the provided `ByteArray`.
    ///
    /// # Examples
    ///
    /// ```
    /// use core::to_byte_array::AppendFormattedToByteArray;
    ///
    /// let mut buffer = "Count: ";
    /// let num: u32 = 42;
    /// num.append_formatted_to_byte_array(ref buffer, 10);
    /// assert!(buffer == "Count: 42");
    /// ```
    fn append_formatted_to_byte_array(self: @T, ref byte_array: ByteArray, base: NonZero<T>);
}

/// A trait for formatting values into their ASCII string representation in a `ByteArray`.
pub trait FormatAsByteArray<T> {
    /// Returns a new `ByteArray` containing the ASCII representation of the value.
    ///
    /// # Examples
    ///
    /// ```
    /// use core::to_byte_array::FormatAsByteArray;
    ///
    /// let num: u32 = 42;
    /// let formatted = num.format_as_byte_array(16);
    /// assert!(formatted, "2a");
    /// ```
    fn format_as_byte_array(self: @T, base: NonZero<T>) -> ByteArray;
}

impl FormatAsByteArrayImpl<T, +AppendFormattedToByteArray<T>> of FormatAsByteArray<T> {
    fn format_as_byte_array(self: @T, base: NonZero<T>) -> ByteArray {
        let mut byte_array = "";
        self.append_formatted_to_byte_array(ref byte_array, base);
        byte_array
    }
}

impl U8AppendFormattedToByteArray of AppendFormattedToByteArray<u8> {
    fn append_formatted_to_byte_array(self: @u8, ref byte_array: ByteArray, base: NonZero<u8>) {
        append_formatted_to_byte_array(self, ref byte_array, base);
    }
}

impl U16AppendFormattedToByteArray of AppendFormattedToByteArray<u16> {
    fn append_formatted_to_byte_array(self: @u16, ref byte_array: ByteArray, base: NonZero<u16>) {
        append_formatted_to_byte_array(self, ref byte_array, base);
    }
}

impl U32AppendFormattedToByteArray of AppendFormattedToByteArray<u32> {
    fn append_formatted_to_byte_array(self: @u32, ref byte_array: ByteArray, base: NonZero<u32>) {
        append_formatted_to_byte_array(self, ref byte_array, base);
    }
}

impl U64AppendFormattedToByteArray of AppendFormattedToByteArray<u64> {
    fn append_formatted_to_byte_array(self: @u64, ref byte_array: ByteArray, base: NonZero<u64>) {
        append_formatted_to_byte_array(self, ref byte_array, base);
    }
}

impl U128AppendFormattedToByteArray of AppendFormattedToByteArray<u128> {
    fn append_formatted_to_byte_array(self: @u128, ref byte_array: ByteArray, base: NonZero<u128>) {
        append_formatted_to_byte_array(self, ref byte_array, base);
    }
}

impl U256AppendFormattedToByteArray of AppendFormattedToByteArray<u256> {
    fn append_formatted_to_byte_array(self: @u256, ref byte_array: ByteArray, base: NonZero<u256>) {
        append_formatted_to_byte_array(self, ref byte_array, base);
    }
}

impl Felt252AppendFormattedToByteArray of AppendFormattedToByteArray<felt252> {
    fn append_formatted_to_byte_array(
        self: @felt252, ref byte_array: ByteArray, base: NonZero<felt252>,
    ) {
        let self_as_u256: u256 = (*self).into();
        let base: felt252 = base.into();
        let base: u256 = base.into();
        let base: NonZero<u256> = base.try_into().unwrap();
        self_as_u256.append_formatted_to_byte_array(ref byte_array, base);
    }
}

// TODO(yuval): once const generic parameters are supported, move base_nz to be a generic
// parameter. Same for the other bases.
// TODO(yuval): support signed integers.
<<<<<<< HEAD
//
// Formats a type that behaves like uint to its ASCII representation and appends the formatted
// result into the given `ByteArray`.
// `base` must be in the range [2, 36]. Otherwise, this function panics.
fn append_formatted_to_byte_array<
    T, +Drop<T>, +Copy<T>, +DivRem<T>, +TryInto<T, u8>, +Zeroable<T>,
>(
=======
/// Formats a type that behaves like uint to its Ascii representation and appends the formatted
/// result into the given ByteArray.
/// `base` must be in the range [2, 36]. Otherwise, this function panics.
fn append_formatted_to_byte_array<T, +Drop<T>, +Copy<T>, +DivRem<T>, +TryInto<T, u8>, +Zeroable<T>>(
>>>>>>> 4a674b58
    mut value: @T, ref byte_array: ByteArray, base_nz: NonZero<T>,
) {
    let base: T = base_nz.into();
    let base: u8 = base.try_into().unwrap();
    assert(base > 1, 'base must be > 1');
    assert(base <= 36, 'base must be <= 36');

    let mut reversed_digits = array![];

    if base <= 10 {
        loop {
            let (new_value, digit) = DivRem::div_rem(*value, base_nz);
            value = @new_value;
            let digit_as_u8: u8 = digit.try_into().unwrap();
            reversed_digits.append(digit_as_u8 + '0');
            if (*value).is_zero() {
                break;
            };
        }
    } else {
        loop {
            let (new_value, digit) = DivRem::div_rem(*value, base_nz);
            value = @new_value;
            let digit_as_u8: u8 = digit.try_into().unwrap();
            reversed_digits.append(get_big_base_digit_representation(:digit_as_u8));
            if (*value).is_zero() {
                break;
            };
        };
    }

    let mut span = reversed_digits.span();
    loop {
        match span.pop_back() {
            Option::Some(byte) => { byte_array.append_byte(*byte); },
            Option::None => { break; },
        };
    };
}

// Converts a digit (0-9, A-Z) to its ASCII representation in a base > 10.
#[inline]
fn get_big_base_digit_representation(digit_as_u8: u8) -> u8 {
    if digit_as_u8 < 10 {
        digit_as_u8 + '0'
    } else {
        digit_as_u8 - 10 + 'a'
    }
}<|MERGE_RESOLUTION|>--- conflicted
+++ resolved
@@ -135,7 +135,6 @@
 // TODO(yuval): once const generic parameters are supported, move base_nz to be a generic
 // parameter. Same for the other bases.
 // TODO(yuval): support signed integers.
-<<<<<<< HEAD
 //
 // Formats a type that behaves like uint to its ASCII representation and appends the formatted
 // result into the given `ByteArray`.
@@ -143,12 +142,6 @@
 fn append_formatted_to_byte_array<
     T, +Drop<T>, +Copy<T>, +DivRem<T>, +TryInto<T, u8>, +Zeroable<T>,
 >(
-=======
-/// Formats a type that behaves like uint to its Ascii representation and appends the formatted
-/// result into the given ByteArray.
-/// `base` must be in the range [2, 36]. Otherwise, this function panics.
-fn append_formatted_to_byte_array<T, +Drop<T>, +Copy<T>, +DivRem<T>, +TryInto<T, u8>, +Zeroable<T>>(
->>>>>>> 4a674b58
     mut value: @T, ref byte_array: ByteArray, base_nz: NonZero<T>,
 ) {
     let base: T = base_nz.into();
