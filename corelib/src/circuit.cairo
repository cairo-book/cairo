--- conflicted
+++ resolved
@@ -765,16 +765,9 @@
 
 /// Helper module to convert into `u384`.
 mod conversions {
-<<<<<<< HEAD
-    use crate::integer::{upcast, downcast};
-    use crate::internal::{
-        bounded_int, bounded_int::{BoundedInt, AddHelper, MulHelper, DivRemHelper},
-    };
-=======
     use crate::integer::{downcast, upcast};
     use crate::internal::bounded_int::{AddHelper, BoundedInt, DivRemHelper, MulHelper};
     use crate::internal::bounded_int;
->>>>>>> e28f6d0b
     use super::{u384, u96};
 
     type ConstValue<const VALUE: felt252> = BoundedInt<VALUE, VALUE>;
